import os
#from distutils.core import setup
from setuptools import *

here = os.path.abspath(os.path.dirname(__file__))
version_path = os.path.join(here, 'onvif/version.txt')
version = open(version_path).read().strip()

requires = [ 'suds >= 0.4', 'suds-passworddigest' ]

CLASSIFIERS = [
    'Development Status :: 3 - Alpha',
    'Environment :: Console',
    'Intended Audience :: Customer Service',
    'Intended Audience :: Developers',
    'Intended Audience :: Education',
    'Intended Audience :: Science/Research',
    'Intended Audience :: Telecommunications Industry',
    'Natural Language :: English',
    'Operating System :: POSIX',
    'Topic :: Software Development :: Libraries :: Python Modules',
    'Topic :: Multimedia :: Sound/Audio',
    'Topic :: Utilities',
    "Programming Language :: Python",
    "Programming Language :: Python :: 2",
    "Programming Language :: Python :: 2.6",
    "Programming Language :: Python :: 2.7",
]

setup(
      name='onvif',
      version=version,
<<<<<<< HEAD
      description='Python Client for ONVIF Camera',
=======
      description='Python client for ONVIF Camera',
      long_description=open('README.md', 'r').read(),
>>>>>>> 6078b759
      author='Cherish Chen',
      author_email='sinchb128@gmail.com',
      maintainer='sinchb',
      maintainer_email='sinchb128@gmail.com',
      license='MIT',
<<<<<<< HEAD
      keywords=['ONVIF', 'Camera', 'IPC'],
      url='http://github.com/quatanium/python-onvif',
=======
      keywords=['ONVIF', 'Camera'],
      url='https://github.com/quatanium/python-onvif',
>>>>>>> 6078b759
      zip_safe=False,
      packages=find_packages(exclude=['docs', 'esamples', 'tests']),
      install_requires=requires,
      include_package_data=True,
      entry_points={
          'console_scripts': ['onvif-cli = onvif.cli:main']
          }
     )

<|MERGE_RESOLUTION|>--- conflicted
+++ resolved
@@ -30,24 +30,15 @@
 setup(
       name='onvif',
       version=version,
-<<<<<<< HEAD
       description='Python Client for ONVIF Camera',
-=======
-      description='Python client for ONVIF Camera',
       long_description=open('README.md', 'r').read(),
->>>>>>> 6078b759
       author='Cherish Chen',
       author_email='sinchb128@gmail.com',
       maintainer='sinchb',
       maintainer_email='sinchb128@gmail.com',
       license='MIT',
-<<<<<<< HEAD
       keywords=['ONVIF', 'Camera', 'IPC'],
       url='http://github.com/quatanium/python-onvif',
-=======
-      keywords=['ONVIF', 'Camera'],
-      url='https://github.com/quatanium/python-onvif',
->>>>>>> 6078b759
       zip_safe=False,
       packages=find_packages(exclude=['docs', 'esamples', 'tests']),
       install_requires=requires,
