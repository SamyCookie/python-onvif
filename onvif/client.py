--- conflicted
+++ resolved
@@ -304,21 +304,17 @@
 
         return xaddr, wsdlpath, binding_name
 
-<<<<<<< HEAD
-    def create_onvif_service(self, name, from_template=True, portType=None, transport=None):
-        '''Create ONVIF service client'''
-=======
-    def create_onvif_service(self, name, portType=None):
+    def create_onvif_service(self, name, portType=None, transport=None):
         """
         Create ONVIF service client.
 
         :param name: service name, should be present as a key within
         the `SERVICES` dictionary declared within the `onvif.definition` module
         :param portType:
+        :param transport:
         :return:
         """
         """Create ONVIF service client"""
->>>>>>> 33f80511
 
         name = name.lower()
         xaddr, wsdl_file, binding_name = self.get_definition(name, portType)
@@ -342,86 +338,47 @@
 
         return service
 
-<<<<<<< HEAD
-    def create_devicemgmt_service(self, from_template=True, transport=None):
+    def create_devicemgmt_service(self, transport=None):
         # The entry point for devicemgmt service is fixed.
-        return self.create_onvif_service('devicemgmt', from_template, transport=transport)
-
-    def create_media_service(self, from_template=True, transport=None):
-        return self.create_onvif_service('media', from_template, transport=transport)
-
-    def create_ptz_service(self, from_template=True, transport=None):
-        return self.create_onvif_service('ptz', from_template, transport=transport)
-
-    def create_imaging_service(self, from_template=True, transport=None):
-        return self.create_onvif_service('imaging', from_template, transport=transport)
-
-    def create_deviceio_service(self, from_template=True, transport=None):
-        return self.create_onvif_service('deviceio', from_template, transport=transport)
-
-    def create_events_service(self, from_template=True, transport=None):
-        return self.create_onvif_service('events', from_template, transport=transport)
-
-    def create_analytics_service(self, from_template=True, transport=None):
-        return self.create_onvif_service('analytics', from_template, transport=transport)
-
-    def create_recording_service(self, from_template=True, transport=None):
-        return self.create_onvif_service('recording', from_template, transport=transport)
-
-    def create_search_service(self, from_template=True, transport=None):
-        return self.create_onvif_service('search', from_template, transport=transport)
-
-    def create_replay_service(self, from_template=True, transport=None):
-        return self.create_onvif_service('replay', from_template, transport=transport)
-
-    def create_pullpoint_service(self, from_template=True, transport=None):
-        return self.create_onvif_service('pullpoint', from_template, 
-                                          portType='PullPointSubscription', 
-                                          transport=transport)
-
-    def create_receiver_service(self, from_template=True, transport=None):
-        return self.create_onvif_service('receiver', from_template, transport=transport)
-=======
-    def create_devicemgmt_service(self):
-        # The entry point for devicemgmt service is fixed.
-        return self.create_onvif_service('devicemgmt')
-
-    def create_media_service(self):
-        return self.create_onvif_service('media')
-
-    def create_ptz_service(self):
-        return self.create_onvif_service('ptz')
-
-    def create_imaging_service(self):
-        return self.create_onvif_service('imaging')
-
-    def create_deviceio_service(self):
-        return self.create_onvif_service('deviceio')
-
-    def create_events_service(self):
-        return self.create_onvif_service('events')
-
-    def create_analytics_service(self):
-        return self.create_onvif_service('analytics')
-
-    def create_recording_service(self):
-        return self.create_onvif_service('recording')
-
-    def create_search_service(self):
-        return self.create_onvif_service('search')
-
-    def create_replay_service(self):
-        return self.create_onvif_service('replay')
-
-    def create_pullpoint_service(self):
-        return self.create_onvif_service('pullpoint', portType='PullPointSubscription')
-
-    def create_receiver_service(self):
-        return self.create_onvif_service('receiver')
-
-    def create_notification_service(self):
-        return self.create_onvif_service('notification')
-
-    def create_subscription_service(self):
-        return self.create_onvif_service('subscription')
->>>>>>> 33f80511
+        return self.create_onvif_service('devicemgmt', transport=transport)
+
+    def create_media_service(self, transport=None):
+        return self.create_onvif_service('media', transport=transport)
+
+    def create_ptz_service(self, transport=None):
+        return self.create_onvif_service('ptz', transport=transport)
+
+    def create_imaging_service(self, transport=None):
+        return self.create_onvif_service('imaging', transport=transport)
+
+    def create_deviceio_service(self, transport=None):
+        return self.create_onvif_service('deviceio', transport=transport)
+
+    def create_events_service(self, transport=None):
+        return self.create_onvif_service('events', transport=transport)
+
+    def create_analytics_service(self, transport=None):
+        return self.create_onvif_service('analytics', transport=transport)
+
+    def create_recording_service(self, transport=None):
+        return self.create_onvif_service('recording', transport=transport)
+
+    def create_search_service(self, transport=None):
+        return self.create_onvif_service('search', transport=transport)
+
+    def create_replay_service(self, transport=None):
+        return self.create_onvif_service('replay', transport=transport)
+
+    def create_pullpoint_service(self, transport=None):
+        return self.create_onvif_service('pullpoint',
+                                         portType='PullPointSubscription',
+                                         transport=transport)
+
+    def create_receiver_service(self, transport=None):
+        return self.create_onvif_service('receiver', transport=transport)
+
+    def create_notification_service(self, transport=None):
+        return self.create_onvif_service('notification', transport=transport)
+
+    def create_subscription_service(self, transport=None):
+        return self.create_onvif_service('subscription', transport=transport)