from __future__ import print_function, division
__version__ = '0.0.1'
<<<<<<< HEAD
import datetime as dt
import logging
import os.path
from threading import Thread, RLock

=======
import asyncio
import os.path
from threading import Thread, RLock

import logging
logger = logging.getLogger('onvif')
logging.basicConfig(level=logging.INFO)
logging.getLogger('zeep.client').setLevel(logging.CRITICAL)

from zeep.asyncio import AsyncTransport
from zeep.cache import SqliteCache
>>>>>>> 3d568ab8
from zeep.client import Client, CachingClient, Settings
from zeep.wsse.username import UsernameToken
import zeep.helpers

from onvif.exceptions import ONVIFError
from onvif.definition import SERVICES

logger = logging.getLogger('onvif')
logging.basicConfig(level=logging.INFO)
logging.getLogger('zeep.client').setLevel(logging.CRITICAL)


# Ensure methods to raise an ONVIFError Exception
# when some thing was wrong
def safe_func(func):
    def wrapped(*args, **kwargs):
        try:
            return func(*args, **kwargs)
        except Exception as err:
            raise ONVIFError(err)
    return wrapped


class UsernameDigestTokenDtDiff(UsernameToken):
    """
    UsernameDigestToken class, with a time offset parameter that can be adjusted;
    This allows authentication on cameras without being time synchronized.
    Please note that using NTP on both end is the recommended solution,
    this should only be used in "safe" environments.
    """
    def __init__(self, user, passw, dt_diff=None, **kwargs):
        super().__init__(user, passw, **kwargs)
        self.dt_diff = dt_diff  # Date/time difference in datetime.timedelta

    def apply(self, envelope, headers):
        old_created = self.created
        if self.created is None:
            self.created = dt.datetime.utcnow()
        if self.dt_diff is not None:
            self.created += self.dt_diff
        result = super().apply(envelope, headers)
        self.created = old_created
        return result


class ONVIFService(object):
    """
    Python Implemention for ONVIF Service.
    Services List:
        DeviceMgmt DeviceIO Event AnalyticsDevice Display Imaging Media
        PTZ Receiver RemoteDiscovery Recording Replay Search Extension

    >>> from onvif import ONVIFService
    >>> device_service = ONVIFService('http://192.168.0.112/onvif/device_service',
    ...                           'admin', 'foscam',
    ...                           '/etc/onvif/wsdl/devicemgmt.wsdl')
    >>> ret = device_service.GetHostname()
    >>> print ret.FromDHCP
    >>> print ret.Name
    >>> device_service.SetHostname(dict(Name='newhostname'))
    >>> ret = device_service.GetSystemDateAndTime()
    >>> print ret.DaylightSavings
    >>> print ret.TimeZone
    >>> dict_ret = device_service.to_dict(ret)
    >>> print dict_ret['TimeZone']

    There are two ways to pass parameter to services methods
    1. Dict
        params = {'Name': 'NewHostName'}
        device_service.SetHostname(params)
    2. Type Instance
        params = device_service.create_type('SetHostname')
        params.Hostname = 'NewHostName'
        device_service.SetHostname(params)
    """

    @safe_func
    def __init__(self, xaddr, user, passwd, url,
<<<<<<< HEAD
                 encrypt=True, daemon=False, zeep_client=None, no_cache=False,
                 dt_diff=None, binding_name='', transport=None):
=======
                 encrypt=True, zeep_client=None, no_cache=False,
                 portType=None, dt_diff=None, binding_name='', transport=None):
>>>>>>> 3d568ab8
        if not os.path.isfile(url):
            raise ONVIFError('%s doesn`t exist!' % url)

        self.url = url
        self.xaddr = xaddr
        wsse = UsernameDigestTokenDtDiff(user, passwd, dt_diff=dt_diff, use_digest=encrypt)
        # Create soap client
        if not zeep_client:
<<<<<<< HEAD
=======
            #print(self.url, self.xaddr)
            if not transport:
                transport = AsyncTransport(None) if no_cache else AsyncTransport(None, cache=SqliteCache())
>>>>>>> 3d568ab8
            ClientType = Client if no_cache else CachingClient
            settings = Settings()
            settings.strict = False
            settings.xml_huge_tree = True
            self.zeep_client = ClientType(wsdl=url, wsse=wsse, transport=transport, settings=settings)
        else:
            self.zeep_client = zeep_client
        self.ws_client = self.zeep_client.create_service(binding_name, self.xaddr)

        # Set soap header for authentication
        self.user = user
        self.passwd = passwd
        # Indicate wether password digest is needed
        self.encrypt = encrypt
        self.dt_diff = dt_diff
        
        namespace = binding_name[binding_name.find('{')+1:binding_name.find('}')]
        available_ns = self.zeep_client.namespaces
        ns = list(available_ns.keys())[list(available_ns.values()).index(namespace)] or 'ns0'
        self.create_type = lambda x: self.zeep_client.get_element(ns + ':' + x)()

    @classmethod
    @safe_func
    def clone(cls, service, *args, **kwargs):
        clone_service = service.ws_client.clone()
        kwargs['ws_client'] = clone_service
        return ONVIFService(*args, **kwargs)

    @staticmethod
    @safe_func
    def to_dict(zeepobject):
        # Convert a WSDL Type instance into a dictionary
        return {} if zeepobject is None else zeep.helpers.serialize_object(zeepobject)

    def service_wrapper(self, func):
        @safe_func
        def wrapped(params=None):
            def call(params=None):
                # No params
                # print(params.__class__.__mro__)
                if params is None:
                    params = {}
                else:
                    params = ONVIFService.to_dict(params)
                try:
                    ret = func(**params)
                except TypeError:
                    ret = func(params)
                return ret

            return call(params)
        return wrapped

    def __getattr__(self, name):
        """
        Call the real onvif Service operations,
        See the official wsdl definition for the
        APIs detail(API name, request parameters,
        response parameters, parameter types, etc...)
        """
        builtin = name.startswith('__') and name.endswith('__')
        if builtin:
            return self.__dict__[name]
        else:
            return self.service_wrapper(getattr(self.ws_client, name))


class ONVIFCamera(object):
    """
    Python Implementation of an ONVIF compliant device.
    This class integrates ONVIF services

    adjust_time parameter allows authentication on cameras without being time synchronized.
    Please note that using NTP on both end is the recommended solution,
    this should only be used in "safe" environments.
    Also, this cannot be used on AXIS camera, as every request is authenticated, contrary to ONVIF standard

    >>> from onvif import ONVIFCamera
    >>> mycam = ONVIFCamera('192.168.0.112', 80, 'admin', '12345')
    >>> mycam.devicemgmt.GetServices(False)
    >>> media_service = mycam.create_media_service()
    >>> ptz_service = mycam.create_ptz_service()
    # Get PTZ Configuration:
    >>> ptz_service.GetConfiguration()
    """

    # Class-level variables
    services_template = {'devicemgmt': None, 'ptz': None, 'media': None,
                         'imaging': None, 'events': None, 'analytics': None}
    use_services_template = {'devicemgmt': True, 'ptz': True, 'media': True,
<<<<<<< HEAD
                             'imaging': True, 'events': True, 'analytics': True}

    def __init__(self, host, port, user, passwd,
                 wsdl_dir=os.path.join(os.path.dirname(os.path.dirname(__file__)),
                                       "wsdl"),
                 encrypt=True, daemon=False, no_cache=False, adjust_time=False,
                 transport=None):
=======
                         'imaging': True, 'events': True, 'analytics': True }
    def __init__(self, host, port ,user, passwd, wsdl_dir=os.path.join(os.path.dirname(os.path.dirname(__file__)), "wsdl"),
                 encrypt=True, no_cache=False, adjust_time=False, transport=None):
>>>>>>> 3d568ab8
        os.environ.pop('http_proxy', None)
        os.environ.pop('https_proxy', None)
        self.host = host
        self.port = int(port)
        self.user = user
        self.passwd = passwd
        self.wsdl_dir = wsdl_dir
        self.encrypt = encrypt
        self.no_cache = no_cache
        self.adjust_time = adjust_time
        self.transport = transport
        self.dt_diff = None
        self.xaddrs = { }

        # Active service client container
        self.services = {}
        self.services_lock = RLock()

        self.to_dict = ONVIFService.to_dict

    async def update_xaddrs(self):
        # Establish devicemgmt service first
        self.dt_diff = None
<<<<<<< HEAD
        self.devicemgmt = self.create_devicemgmt_service()
        if self.adjust_time:
            cdate = self.devicemgmt.GetSystemDateAndTime().UTCDateTime
            cam_date = dt.datetime(cdate.Date.Year, cdate.Date.Month, cdate.Date.Day,
                                   cdate.Time.Hour, cdate.Time.Minute, cdate.Time.Second)
=======
        self.devicemgmt  = self.create_devicemgmt_service()
        if self.adjust_time :
            sys_date = await self.devicemgmt.GetSystemDateAndTime()
            cdate = sys_date.UTCDateTime
            cam_date = dt.datetime(cdate.Date.Year, cdate.Date.Month, cdate.Date.Day, cdate.Time.Hour, cdate.Time.Minute, cdate.Time.Second)
>>>>>>> 3d568ab8
            self.dt_diff = cam_date - dt.datetime.utcnow()
            self.devicemgmt.dt_diff = self.dt_diff
            self.devicemgmt = self.create_devicemgmt_service()
        # Get XAddr of services on the device
<<<<<<< HEAD
        self.xaddrs = {}
        capabilities = self.devicemgmt.GetCapabilities({'Category': 'All'})
=======
        self.xaddrs = { }
        capabilities = await self.devicemgmt.GetCapabilities({'Category': 'All'})
>>>>>>> 3d568ab8
        for name in capabilities:
            capability = capabilities[name]
            try:
                if name.lower() in SERVICES and capability is not None:
                    ns = SERVICES[name.lower()]['ns']
                    self.xaddrs[ns] = capability['XAddr']
            except Exception:
                logger.exception('Unexpected service type')

        with self.services_lock:
            try:
                self.event = self.create_events_service()
<<<<<<< HEAD
                self.xaddrs['http://www.onvif.org/ver10/events/wsdl/PullPointSubscription'] = \
                    self.event.CreatePullPointSubscription().SubscriptionReference.Address._value_1
            except Exception:
=======
                pullpoint = await self.event.CreatePullPointSubscription()
                self.xaddrs['http://www.onvif.org/ver10/events/wsdl/PullPointSubscription'] = pullpoint.SubscriptionReference.Address._value_1
            except:
>>>>>>> 3d568ab8
                pass

    async def update_url(self, host=None, port=None):
        changed = False
        if host and self.host != host:
            changed = True
            self.host = host
        if port and self.port != port:
            changed = True
            self.port = port

        if not changed:
            return

        self.devicemgmt = self.create_devicemgmt_service()
        self.capabilities = await self.devicemgmt.GetCapabilities()

        with self.services_lock:
            for sname in self.services.keys():
                xaddr = getattr(self.capabilities, sname.capitalize).XAddr
                await self.services[sname].ws_client.set_options(location=xaddr)

    def get_service(self, name, create=True):
        service = getattr(self, name.lower(), None)
        if not service and create:
            return getattr(self, 'create_%s_service' % name.lower())()
        return service

    def get_definition(self, name, portType=None):
        """Returns xaddr and wsdl of specified service"""
        # Check if the service is supported
        if name not in SERVICES:
            raise ONVIFError('Unknown service %s' % name)
        wsdl_file = SERVICES[name]['wsdl']
        ns = SERVICES[name]['ns']

        binding_name = '{%s}%s' % (ns, SERVICES[name]['binding'])

        if portType:
            ns += '/' + portType

        wsdlpath = os.path.join(self.wsdl_dir, wsdl_file)
        if not os.path.isfile(wsdlpath):
            raise ONVIFError('No such file: %s' % wsdlpath)

        # XAddr for devicemgmt is fixed:
        if name == 'devicemgmt':
            xaddr = '%s:%s/onvif/device_service' % \
                    (self.host if (self.host.startswith('http://') or self.host.startswith('https://'))
                     else 'http://%s' % self.host, self.port)
            return xaddr, wsdlpath, binding_name

        # Get other XAddr
        xaddr = self.xaddrs.get(ns)
        if not xaddr:
            raise ONVIFError("Device doesn't support service: %s" % name)

        return xaddr, wsdlpath, binding_name

    def create_onvif_service(self, name, portType=None, transport=None):
        """
        Create ONVIF service client.

        :param name: service name, should be present as a key within
        the `SERVICES` dictionary declared within the `onvif.definition` module
        :param portType:
        :param transport:
        :return:
        """
        """Create ONVIF service client"""

        name = name.lower()
        xaddr, wsdl_file, binding_name = self.get_definition(name, portType)

        with self.services_lock:
            if not transport:
                transport = self.transport

            service = ONVIFService(xaddr, self.user, self.passwd,
                                   wsdl_file, self.encrypt,
<<<<<<< HEAD
                                   self.daemon, no_cache=self.no_cache,
=======
                                   no_cache=self.no_cache,
                                   portType=portType,
>>>>>>> 3d568ab8
                                   dt_diff=self.dt_diff,
                                   binding_name=binding_name,
                                   transport=transport)

            self.services[name] = service

            setattr(self, name, service)
            if not self.services_template.get(name):
                self.services_template[name] = service

        return service

    def create_devicemgmt_service(self, transport=None):
        # The entry point for devicemgmt service is fixed.
        return self.create_onvif_service('devicemgmt', transport=transport)

    def create_media_service(self, transport=None):
        return self.create_onvif_service('media', transport=transport)

    def create_ptz_service(self, transport=None):
        return self.create_onvif_service('ptz', transport=transport)

    def create_imaging_service(self, transport=None):
        return self.create_onvif_service('imaging', transport=transport)

    def create_deviceio_service(self, transport=None):
        return self.create_onvif_service('deviceio', transport=transport)

    def create_events_service(self, transport=None):
        return self.create_onvif_service('events', transport=transport)

    def create_analytics_service(self, transport=None):
        return self.create_onvif_service('analytics', transport=transport)

    def create_recording_service(self, transport=None):
        return self.create_onvif_service('recording', transport=transport)

    def create_search_service(self, transport=None):
        return self.create_onvif_service('search', transport=transport)

    def create_replay_service(self, transport=None):
        return self.create_onvif_service('replay', transport=transport)

    def create_pullpoint_service(self, transport=None):
        return self.create_onvif_service('pullpoint',
                                         portType='PullPointSubscription',
                                         transport=transport)

    def create_receiver_service(self, transport=None):
        return self.create_onvif_service('receiver', transport=transport)

    def create_notification_service(self, transport=None):
        return self.create_onvif_service('notification', transport=transport)

    def create_subscription_service(self, transport=None):
        return self.create_onvif_service('subscription', transport=transport)<|MERGE_RESOLUTION|>--- conflicted
+++ resolved
@@ -1,15 +1,8 @@
 from __future__ import print_function, division
 __version__ = '0.0.1'
-<<<<<<< HEAD
-import datetime as dt
-import logging
-import os.path
-from threading import Thread, RLock
-
-=======
-import asyncio
-import os.path
-from threading import Thread, RLock
+from datetime import datetime
+from os import environ, path
+from threading import RLock
 
 import logging
 logger = logging.getLogger('onvif')
@@ -18,7 +11,6 @@
 
 from zeep.asyncio import AsyncTransport
 from zeep.cache import SqliteCache
->>>>>>> 3d568ab8
 from zeep.client import Client, CachingClient, Settings
 from zeep.wsse.username import UsernameToken
 import zeep.helpers
@@ -56,7 +48,7 @@
     def apply(self, envelope, headers):
         old_created = self.created
         if self.created is None:
-            self.created = dt.datetime.utcnow()
+            self.created = datetime.utcnow()
         if self.dt_diff is not None:
             self.created += self.dt_diff
         result = super().apply(envelope, headers)
@@ -97,14 +89,9 @@
 
     @safe_func
     def __init__(self, xaddr, user, passwd, url,
-<<<<<<< HEAD
-                 encrypt=True, daemon=False, zeep_client=None, no_cache=False,
-                 dt_diff=None, binding_name='', transport=None):
-=======
                  encrypt=True, zeep_client=None, no_cache=False,
                  portType=None, dt_diff=None, binding_name='', transport=None):
->>>>>>> 3d568ab8
-        if not os.path.isfile(url):
+        if not path.isfile(url):
             raise ONVIFError('%s doesn`t exist!' % url)
 
         self.url = url
@@ -112,12 +99,8 @@
         wsse = UsernameDigestTokenDtDiff(user, passwd, dt_diff=dt_diff, use_digest=encrypt)
         # Create soap client
         if not zeep_client:
-<<<<<<< HEAD
-=======
-            #print(self.url, self.xaddr)
             if not transport:
                 transport = AsyncTransport(None) if no_cache else AsyncTransport(None, cache=SqliteCache())
->>>>>>> 3d568ab8
             ClientType = Client if no_cache else CachingClient
             settings = Settings()
             settings.strict = False
@@ -208,21 +191,13 @@
     services_template = {'devicemgmt': None, 'ptz': None, 'media': None,
                          'imaging': None, 'events': None, 'analytics': None}
     use_services_template = {'devicemgmt': True, 'ptz': True, 'media': True,
-<<<<<<< HEAD
                              'imaging': True, 'events': True, 'analytics': True}
-
+    
     def __init__(self, host, port, user, passwd,
-                 wsdl_dir=os.path.join(os.path.dirname(os.path.dirname(__file__)),
-                                       "wsdl"),
-                 encrypt=True, daemon=False, no_cache=False, adjust_time=False,
-                 transport=None):
-=======
-                         'imaging': True, 'events': True, 'analytics': True }
-    def __init__(self, host, port ,user, passwd, wsdl_dir=os.path.join(os.path.dirname(os.path.dirname(__file__)), "wsdl"),
+                 wsdl_dir=path.join(path.dirname(path.dirname(__file__)), 'wsdl'),
                  encrypt=True, no_cache=False, adjust_time=False, transport=None):
->>>>>>> 3d568ab8
-        os.environ.pop('http_proxy', None)
-        os.environ.pop('https_proxy', None)
+        environ.pop('http_proxy', None)
+        environ.pop('https_proxy', None)
         self.host = host
         self.port = int(port)
         self.user = user
@@ -244,30 +219,17 @@
     async def update_xaddrs(self):
         # Establish devicemgmt service first
         self.dt_diff = None
-<<<<<<< HEAD
         self.devicemgmt = self.create_devicemgmt_service()
         if self.adjust_time:
-            cdate = self.devicemgmt.GetSystemDateAndTime().UTCDateTime
-            cam_date = dt.datetime(cdate.Date.Year, cdate.Date.Month, cdate.Date.Day,
+            cdate = await self.devicemgmt.GetSystemDateAndTime().UTCDateTime
+            cam_date = datetime(cdate.Date.Year, cdate.Date.Month, cdate.Date.Day,
                                    cdate.Time.Hour, cdate.Time.Minute, cdate.Time.Second)
-=======
-        self.devicemgmt  = self.create_devicemgmt_service()
-        if self.adjust_time :
-            sys_date = await self.devicemgmt.GetSystemDateAndTime()
-            cdate = sys_date.UTCDateTime
-            cam_date = dt.datetime(cdate.Date.Year, cdate.Date.Month, cdate.Date.Day, cdate.Time.Hour, cdate.Time.Minute, cdate.Time.Second)
->>>>>>> 3d568ab8
-            self.dt_diff = cam_date - dt.datetime.utcnow()
+            self.dt_diff = cam_date - datetime.utcnow()
             self.devicemgmt.dt_diff = self.dt_diff
             self.devicemgmt = self.create_devicemgmt_service()
         # Get XAddr of services on the device
-<<<<<<< HEAD
         self.xaddrs = {}
-        capabilities = self.devicemgmt.GetCapabilities({'Category': 'All'})
-=======
-        self.xaddrs = { }
         capabilities = await self.devicemgmt.GetCapabilities({'Category': 'All'})
->>>>>>> 3d568ab8
         for name in capabilities:
             capability = capabilities[name]
             try:
@@ -280,15 +242,10 @@
         with self.services_lock:
             try:
                 self.event = self.create_events_service()
-<<<<<<< HEAD
+                pullpoint = await self.event.CreatePullPointSubscription()
                 self.xaddrs['http://www.onvif.org/ver10/events/wsdl/PullPointSubscription'] = \
-                    self.event.CreatePullPointSubscription().SubscriptionReference.Address._value_1
+                    pullpoint.SubscriptionReference.Address._value_1
             except Exception:
-=======
-                pullpoint = await self.event.CreatePullPointSubscription()
-                self.xaddrs['http://www.onvif.org/ver10/events/wsdl/PullPointSubscription'] = pullpoint.SubscriptionReference.Address._value_1
-            except:
->>>>>>> 3d568ab8
                 pass
 
     async def update_url(self, host=None, port=None):
@@ -330,8 +287,8 @@
         if portType:
             ns += '/' + portType
 
-        wsdlpath = os.path.join(self.wsdl_dir, wsdl_file)
-        if not os.path.isfile(wsdlpath):
+        wsdlpath = path.join(self.wsdl_dir, wsdl_file)
+        if not path.isfile(wsdlpath):
             raise ONVIFError('No such file: %s' % wsdlpath)
 
         # XAddr for devicemgmt is fixed:
@@ -369,12 +326,8 @@
 
             service = ONVIFService(xaddr, self.user, self.passwd,
                                    wsdl_file, self.encrypt,
-<<<<<<< HEAD
-                                   self.daemon, no_cache=self.no_cache,
-=======
                                    no_cache=self.no_cache,
                                    portType=portType,
->>>>>>> 3d568ab8
                                    dt_diff=self.dt_diff,
                                    binding_name=binding_name,
                                    transport=transport)
